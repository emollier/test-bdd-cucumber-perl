--- conflicted
+++ resolved
@@ -13,13 +13,8 @@
     - uses: actions/checkout@v2
     - uses: shogo82148/actions-setup-perl@v1
       with:
-<<<<<<< HEAD
         perl-version: ${{ matrix.perl }}
-    - run: cpanm --notest Dist::Zilla
-=======
-        perl-version: '5.32'
     - run: cpanm --notest App::Cmd@0.331 Dist::Zilla
->>>>>>> 84c6cecb
     - run: dzil authordeps --missing | cpanm --notest
     - run: dzil listdeps --missing | cpanm --notest
     - run: dzil test --all
