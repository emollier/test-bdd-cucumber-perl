--- conflicted
+++ resolved
@@ -28,11 +28,8 @@
 use Test::BDD::Cucumber::StepFile();
 
 sub load {
-<<<<<<< HEAD
-    my ( $class, $path, $tag_scheme ) = @_;
-=======
-    my ( $class, $path, $language ) = @_;
->>>>>>> 15f79dfe
+    my ( $class, $path, $tag_scheme, $language ) = @_;
+
     my $executor = Test::BDD::Cucumber::Executor->new();
 
     # Either load a feature or a directory...
@@ -55,11 +52,7 @@
     # Grab the feature files
     my @features = map {
         my $file = $_;
-<<<<<<< HEAD
-        my $feature = Test::BDD::Cucumber::Parser->parse_file( $file, $tag_scheme );
-=======
-        my $feature = Test::BDD::Cucumber::Parser->parse_file( $file, $language );
->>>>>>> 15f79dfe
+        my $feature = Test::BDD::Cucumber::Parser->parse_file( $file, $tag_scheme, $language );
     } ( $file ? ($file.'') : File::Find::Rule
         ->file()
         ->name( '*.feature' )
