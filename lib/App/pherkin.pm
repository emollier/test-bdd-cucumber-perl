package App::pherkin;

use strict;
use warnings;
use FindBin::libs;
use Getopt::Long;

use Moose;
has 'tags' => ( is => 'rw', isa => 'ArrayRef', required => 0 );
has 'tag_scheme' => ( is => 'rw', isa => 'ArrayRef', required => 0 );

=head1 NAME

App::pherkin - Run Cucumber tests from the command line

=head1 SYNOPSIS

 pherkin
 pherkin some/path/features/

=head1 DESCRIPTION

C<pherkin> will search the directory specified (or C<./features/>) for
feature files (any file matching C<*.feature>) and step definition files (any
file matching C<*_steps.pl>), loading the step definitions and then executing
the features.

Steps that pass will be printed in green, those that fail in red, and those
for which there is no step definition as yellow (for TODO), assuming you're
using the default output harness.

=cut

use Test::BDD::Cucumber::Loader;

=head1 METHODS

=head2 run

The C<App::pherkin> class, which is what the C<pherkin> command uses, makes
use of the C<run()> method, which accepts currently a single path as a string,
or nothing.

Returns a L<Test::BDD::Cucumber::Model::Result> object for all steps run.

=cut

sub run {
    my ( $self, @arguments ) = @_;

    my ($options, @feature_files) = $self->_process_arguments(@arguments);

    my ( $executor, @features ) = Test::BDD::Cucumber::Loader->load(
<<<<<<< HEAD
        $feature_files[0] || './features/', $self->tag_scheme
=======
        $arguments[0] || './features/', $arguments[1]
>>>>>>> 15f79dfe
    );
    die "No feature files found" unless @features;

    eval "require $options->{'harness'}" || die $@;
    my $harness  = $options->{'harness'}->new();
    $harness->startup();

    my $tag_spec;
    if ($self->tag_scheme) {
        $tag_spec = Test::BDD::Cucumber::Model::TagSpec->new({ tags => $self->tag_scheme });
    }

    $executor->execute( $_, $harness, $tag_spec ) for @features;

    $harness->shutdown();
    return $harness->result;
}

sub _process_arguments {
    my ( $self, @args ) = @_;
    local @ARGV = @args;

    # Allow -Ilib, -bl
    Getopt::Long::Configure('bundling');

    my $includes = [];
    my $tags = [];
    GetOptions(
        'I=s@'   => \$includes,
        'l|lib'  => \(my $add_lib),
        'b|blib' => \(my $add_blib),
        'o|output=s' => \(my $harness),
        't|tags=s@' => \$tags,
    );
    unshift @$includes, 'lib'                   if $add_lib;
    unshift @$includes, 'blib/lib', 'blib/arch' if $add_blib;

    # Munge the output harness
    $harness //= "TermColor";
    $harness = "Test::BDD::Cucumber::Harness::$harness" unless
        $harness =~ m/\:\:/;

    lib->import(@$includes) if @$includes;

    # Store our TagSpecScheme
    $self->tag_scheme( $self->_process_tags( @{$tags} ) );

    return ({ harness => $harness }, @ARGV);
}

sub _process_tags {
    my ( $self, @tags ) = @_;

    # This is a bit faffy and possibly suboptimal.
    my $tag_scheme = [];
    my @ands = ();

    # Iterate over our commandline tag strings.
    foreach my $tag (@tags) {
        my @parts = ();

        foreach my $part (split(',', $tag)) {
            # Trim any @ or ~@ from the front of the tag
            $part =~ s/^(~?)@//;

            # ~@tag => "NOT tag" => [ not => tag ]
            if (defined $1 and $1 eq '~') {
                push @parts, [ not => $part ];
            } else {
                push @parts, $part;
            }
        }

        # @tag,@cow => "@tag OR @cow" => [ or => tag, cow ]
        # (It's simpler to always stick an 'or' on the front.)
        push @ands, [ or => @parts ];
    }
    # -t @tag -t @cow => "@tag AND @cow" => [ and => tag, cow ]
    # (It's simpler to always stick an 'and' on the front.)
    $tag_scheme = [ and => @ands ];

    return $tag_scheme;
}


=head1 AUTHOR

Peter Sergeant C<pete@clueball.com>

=head1 LICENSE

Copyright 2011, Peter Sergeant; Licensed under the same terms as Perl

=cut

1;<|MERGE_RESOLUTION|>--- conflicted
+++ resolved
@@ -51,11 +51,7 @@
     my ($options, @feature_files) = $self->_process_arguments(@arguments);
 
     my ( $executor, @features ) = Test::BDD::Cucumber::Loader->load(
-<<<<<<< HEAD
-        $feature_files[0] || './features/', $self->tag_scheme
-=======
-        $arguments[0] || './features/', $arguments[1]
->>>>>>> 15f79dfe
+        $feature_files[0] || './features/', $self->tag_scheme, $arguments[1]
     );
     die "No feature files found" unless @features;
 
