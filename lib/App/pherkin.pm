package App::pherkin;

use strict;
use warnings;
use FindBin::libs;
use Getopt::Long;
use Data::Dumper;

use Moose;
has 'tags' => ( is => 'rw', isa => 'ArrayRef', required => 0 );
has 'tag_scheme' => ( is => 'rw', isa => 'ArrayRef', required => 0 );

=head1 NAME

App::pherkin - Run Cucumber tests from the command line

=head1 SYNOPSIS

 pherkin
 pherkin some/path/features/

=head1 DESCRIPTION

C<pherkin> will search the directory specified (or C<./features/>) for
feature files (any file matching C<*.feature>) and step definition files (any
file matching C<*_steps.pl>), loading the step definitions and then executing
the features.

Steps that pass will be printed in green, those that fail in red, and those
for which there is no step definition as yellow (for TODO), assuming you're
using the default output harness.

=cut

use Test::BDD::Cucumber::Loader;

=head1 METHODS

=head2 run

The C<App::pherkin> class, which is what the C<pherkin> command uses, makes
use of the C<run()> method, which accepts currently a single path as a string,
or nothing.

Returns a L<Test::BDD::Cucumber::Model::Result> object for all steps run.

=cut

sub run {
    my ( $self, @arguments ) = @_;

<<<<<<< HEAD
    my ($options, @feature_files) = $class->_process_arguments(@arguments);

    my ( $executor, @features ) = Test::BDD::Cucumber::Loader->load(
        $feature_files[0] || './features/'
    );
    die "No feature files found" unless @features;

    eval "require $options->{'harness'}" || die $@;
    my $harness  = $options->{'harness'}->new();
    $harness->startup();

    $executor->execute( $_, $harness ) for @features;
=======
    @arguments = $self->_process_arguments(@arguments);

    my ( $executor, @features ) = Test::BDD::Cucumber::Loader->load(
        $arguments[0] || './features/', $self->tag_scheme
    );
    die "No feature files found" unless @features;

    my $harness  = Test::BDD::Cucumber::Harness::TermColor->new();
    my $tag_spec;
    if ($self->tag_scheme) {
        $tag_spec = Test::BDD::Cucumber::Model::TagSpec->new({ tags => $self->tag_scheme });
    }
    $executor->execute( $_, $harness, $tag_spec ) for @features;
>>>>>>> 522de05d

    $harness->shutdown();
    return $harness->result;
}

sub _process_arguments {
    my ( $self, @args ) = @_;
    local @ARGV = @args;

    # Allow -Ilib, -bl
    Getopt::Long::Configure('bundling');

    my $includes = [];
    my $tags = [];
    GetOptions(
        'I=s@'   => \$includes,
        'l|lib'  => \(my $add_lib),
        'b|blib' => \(my $add_blib),
<<<<<<< HEAD
        'o|output=s' => \(my $harness),
=======
        't|tags=s@' => \$tags,
>>>>>>> 522de05d
    );
    unshift @$includes, 'lib'                   if $add_lib;
    unshift @$includes, 'blib/lib', 'blib/arch' if $add_blib;

    # Munge the output harness
    $harness //= "TermColor";
    $harness = "Test::BDD::Cucumber::Harness::$harness" unless
        $harness =~ m/\:\:/;

    lib->import(@$includes) if @$includes;

<<<<<<< HEAD
    return ({ harness => $harness }, @ARGV);
=======
    # Store our TagSpecScheme
    $self->tag_scheme( $self->_process_tags( @{$tags} ) );

    return @ARGV;
>>>>>>> 522de05d
}

sub _process_tags {
    my ( $self, @tags ) = @_;

    # This is a bit faffy and possibly suboptimal.
    my $tag_scheme = [];
    my @ands = ();

    # Iterate over our commandline tag strings.
    foreach my $tag (@tags) {
        my @parts = ();

        foreach my $part (split(',', $tag)) {
            # Trim any @ or ~@ from the front of the tag
            $part =~ s/^(~?)@//;

            # ~@tag => "NOT tag" => [ not => tag ]
            if (defined $1 and $1 eq '~') {
                push @parts, [ not => $part ];
            } else {
                push @parts, $part;
            }
        }

        # @tag,@cow => "@tag OR @cow" => [ or => tag, cow ]
        # (It's simpler to always stick an 'or' on the front.)
        push @ands, [ or => @parts ];
    }
    # -t @tag -t @cow => "@tag AND @cow" => [ and => tag, cow ]
    # (It's simpler to always stick an 'and' on the front.)
    $tag_scheme = [ and => @ands ];

    return $tag_scheme;
}


=head1 AUTHOR

Peter Sergeant C<pete@clueball.com>

=head1 LICENSE

Copyright 2011, Peter Sergeant; Licensed under the same terms as Perl

=cut

1;<|MERGE_RESOLUTION|>--- conflicted
+++ resolved
@@ -49,11 +49,10 @@
 sub run {
     my ( $self, @arguments ) = @_;
 
-<<<<<<< HEAD
-    my ($options, @feature_files) = $class->_process_arguments(@arguments);
+    my ($options, @feature_files) = $self->_process_arguments(@arguments);
 
     my ( $executor, @features ) = Test::BDD::Cucumber::Loader->load(
-        $feature_files[0] || './features/'
+        $feature_files[0] || './features/', $self->tag_scheme
     );
     die "No feature files found" unless @features;
 
@@ -61,22 +60,12 @@
     my $harness  = $options->{'harness'}->new();
     $harness->startup();
 
-    $executor->execute( $_, $harness ) for @features;
-=======
-    @arguments = $self->_process_arguments(@arguments);
-
-    my ( $executor, @features ) = Test::BDD::Cucumber::Loader->load(
-        $arguments[0] || './features/', $self->tag_scheme
-    );
-    die "No feature files found" unless @features;
-
-    my $harness  = Test::BDD::Cucumber::Harness::TermColor->new();
     my $tag_spec;
     if ($self->tag_scheme) {
         $tag_spec = Test::BDD::Cucumber::Model::TagSpec->new({ tags => $self->tag_scheme });
     }
+
     $executor->execute( $_, $harness, $tag_spec ) for @features;
->>>>>>> 522de05d
 
     $harness->shutdown();
     return $harness->result;
@@ -95,11 +84,8 @@
         'I=s@'   => \$includes,
         'l|lib'  => \(my $add_lib),
         'b|blib' => \(my $add_blib),
-<<<<<<< HEAD
         'o|output=s' => \(my $harness),
-=======
         't|tags=s@' => \$tags,
->>>>>>> 522de05d
     );
     unshift @$includes, 'lib'                   if $add_lib;
     unshift @$includes, 'blib/lib', 'blib/arch' if $add_blib;
@@ -111,14 +97,10 @@
 
     lib->import(@$includes) if @$includes;
 
-<<<<<<< HEAD
-    return ({ harness => $harness }, @ARGV);
-=======
     # Store our TagSpecScheme
     $self->tag_scheme( $self->_process_tags( @{$tags} ) );
 
-    return @ARGV;
->>>>>>> 522de05d
+    return ({ harness => $harness }, @ARGV);
 }
 
 sub _process_tags {
