--- conflicted
+++ resolved
@@ -68,14 +68,8 @@
     my ($features_path) = $self->_process_arguments(@arguments);
     $features_path ||= './features/';
 
-<<<<<<< HEAD
-    my ( $executor, @features )
-        = Test::BDD::Cucumber::Loader->load( $features_path,
-        $self->tag_scheme );
-=======
     my ( $executor, @features ) =
       Test::BDD::Cucumber::Loader->load( $features_path );
->>>>>>> 79e8e103
     die "No feature files found in $features_path" unless @features;
 
     $executor->add_extensions($_) for @{ $self->extensions };
