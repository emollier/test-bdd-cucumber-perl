#!/usr/bin/env perl

=head1 NAME

pherkin - Execute tests written using Test::BDD::Cucumber

=head1 SYNOPSIS

 pherkin
 pherkin some/path/features/

=head1 DESCRIPTION

C<pherkin> accepts a single argument of a directory name, defaulting to
C<./features/> if none is specified. This directory is searched for feature
files (any file matching C<*.feature>) and step definition files (any file
matching C<*_steps.pl>). The step definitions are loaded, and then the features
executed.

Steps that pass are printed in green, those that fail in red, and those for
which there is no step definition - or that are skipped as the result of a
previous failure - as yellow.

C<pherkin> will exit with a non-zero status if (and only if) the overall result
is considered to be failing.

=head1 OPTIONS

 -l, --lib     Add 'lib' to @INC
 -b, --blib    Add 'blib/lib' and 'blib/arch' to @INC
 -I [dir]      Add given directory to @INC
 -o, --output  Output harness to use. Default to 'TermColor'. See 'Outputs'

=head1 OUTPUTS

C<pherkin> can output using any of the C<Test::BDD::Cucumber::Harness> output
modules. L<Test::BDD::Cucumber::TermColor> is the default, but
L<Test::BDD::Cucumber::TestBuilder> is also a reasonable option:

  pherkin -o TermColor some/path/feature   # The default
  pherkin -o TestBuilder some/path/feature # Test::Builder-type text output

=head1 AUTHOR

Peter Sergeant C<pete@clueball.com>

=head1 LICENSE

Copyright 2012, Peter Sergeant; Licensed under the same terms as Perl

=cut

# See App::pherkin for documentation
use strict;
use warnings;
use FindBin::libs;

BEGIN {
    if ( not -t STDOUT ) {
        $ENV{'ANSI_COLORS_DISABLED'} = 1;
    }
}

use App::pherkin;
<<<<<<< HEAD
=======
my $result = App::pherkin->new()->run( @ARGV );
>>>>>>> 522de05d

my $result = App::pherkin->run( @ARGV );
exit( $result->result eq 'failing' );<|MERGE_RESOLUTION|>--- conflicted
+++ resolved
@@ -62,10 +62,6 @@
 }
 
 use App::pherkin;
-<<<<<<< HEAD
-=======
 my $result = App::pherkin->new()->run( @ARGV );
->>>>>>> 522de05d
 
-my $result = App::pherkin->run( @ARGV );
 exit( $result->result eq 'failing' );